use asset_hub_kusama_runtime::{
    AllPalletsWithSystem, Executive, Runtime, RuntimeCall, RuntimeOrigin, UncheckedExtrinsic,
};
use codec::{DecodeLimit, Encode};
use frame_support::{
    dispatch::GetDispatchInfo,
    pallet_prelude::Weight,
    traits::{IntegrityTest, TryState, TryStateSelect},
    weights::constants::WEIGHT_REF_TIME_PER_SECOND,
};
use parachains_common::{AccountId, BlockNumber, SLOT_DURATION};
use sp_consensus_aura::{Slot, AURA_ENGINE_ID};
use sp_runtime::{
    traits::{Dispatchable, Header},
    Digest, DigestItem, Storage,
};
use std::time::{Duration, Instant};

// We use a simple Map-based Externalities implementation
type Externalities = sp_state_machine::BasicExternalities;

// The initial timestamp at the start of an input run.
const INITIAL_TIMESTAMP: u64 = 0;

/// The maximum number of extrinsics per fuzzer input.
const MAX_EXTRINSIC_COUNT: usize = 32;

/// Max number of seconds a block should run for.
const MAX_TIME_FOR_BLOCK: u64 = 6;

// We do not skip more than DEFAULT_STORAGE_PERIOD to avoid pallet_transaction_storage from
// panicking on finalize.
// The 800 is to avoid timeouts.
const MAX_BLOCK_LAPSE: u32 = sp_transaction_storage_proof::DEFAULT_STORAGE_PERIOD / 800;

// Decode depth limit
const MAX_DECODE_LIMIT: u32 = 52;

// Extrinsic delimiter: `********`
const DELIMITER: [u8; 8] = [42; 8];

struct Data<'a> {
    data: &'a [u8],
    pointer: usize,
    size: usize,
}

impl<'a> Iterator for Data<'a> {
    type Item = &'a [u8];

    fn next(&mut self) -> Option<Self::Item> {
        if self.data.len() <= self.pointer || self.size >= MAX_EXTRINSIC_COUNT {
            return None;
        }
        let next_delimiter = self.data[self.pointer..]
            .windows(DELIMITER.len())
            .position(|window| window == DELIMITER);
        let next_pointer = match next_delimiter {
            Some(delimiter) => self.pointer + delimiter,
            None => self.data.len(),
        };
        let res = Some(&self.data[self.pointer..next_pointer]);
        self.pointer = next_pointer + DELIMITER.len();
        self.size += 1;
        res
    }
}

fn main() {
    let endowed_accounts: Vec<AccountId> = (0..5).map(|i| [i; 32].into()).collect();

    let genesis_storage: Storage = {
        use asset_hub_kusama_runtime::{
            BalancesConfig, CollatorSelectionConfig, RuntimeGenesisConfig, SessionConfig,
            SessionKeys,
        };
        use sp_consensus_aura::sr25519::AuthorityId as AuraId;
        use sp_runtime::app_crypto::ByteArray;
        use sp_runtime::BuildStorage;

        let initial_authorities: Vec<(AccountId, AuraId)> =
            vec![([0; 32].into(), AuraId::from_slice(&[0; 32]).unwrap())];

        RuntimeGenesisConfig {
            system: Default::default(),
            balances: BalancesConfig {
                // Configure endowed accounts with initial balance of 1 << 60.
                balances: endowed_accounts
                    .iter()
                    .cloned()
                    .map(|k| (k, 1 << 60))
                    .collect(),
            },
            aura: Default::default(),
            session: SessionConfig {
                keys: initial_authorities
                    .iter()
                    .map(|x| (x.0.clone(), x.0.clone(), SessionKeys { aura: x.1.clone() }))
                    .collect::<Vec<_>>(),
            },
            collator_selection: CollatorSelectionConfig {
                invulnerables: initial_authorities.iter().map(|x| (x.0.clone())).collect(),
                candidacy_bond: 1 << 57,
                desired_candidates: 1,
            },
            aura_ext: Default::default(),
            parachain_info: Default::default(),
            parachain_system: Default::default(),
            polkadot_xcm: Default::default(),
        }
        .build_storage()
        .unwrap()
    };

    ziggy::fuzz!(|data: &[u8]| {
        let iteratable = Data {
            data,
            pointer: 0,
            size: 0,
        };

        // Max weight for a block.
        let max_weight: Weight = Weight::from_parts(WEIGHT_REF_TIME_PER_SECOND * 2, 0);

        let extrinsics: Vec<(u32, usize, RuntimeCall)> = iteratable
            .filter_map(|data| {
                // lapse is u32 (4 bytes), origin is u16 (2 bytes) -> 6 bytes minimum
                let min_data_len = 4 + 2;
                if data.len() <= min_data_len {
                    return None;
                }
                let lapse: u32 = u32::from_ne_bytes(data[0..4].try_into().unwrap());
                let origin: usize = u16::from_ne_bytes(data[4..6].try_into().unwrap()) as usize;
                let mut encoded_extrinsic: &[u8] = &data[6..];

<<<<<<< HEAD
                match DecodeLimit::decode_with_depth_limit(MAX_DECODE_LIMIT, &mut encoded_extrinsic)
                {
=======
                match DecodeLimit::decode_with_depth_limit(
                    MAX_DECODE_LIMIT,
                    &mut encoded_extrinsic,
                ) {
>>>>>>> 8d45d996
                    Ok(decoded_extrinsic) => Some((lapse, origin, decoded_extrinsic)),
                    Err(_) => None,
                }
            })
            .collect();

        if extrinsics.is_empty() {
            return;
        }

        // `externalities` represents the state of our mock chain.
        let mut externalities = Externalities::new(genesis_storage.clone());

        let mut current_block: u32 = 1;
        let mut current_weight: Weight = Weight::zero();
        // let mut already_seen = 0; // This must be uncommented if you want to print events
        let mut elapsed: Duration = Duration::ZERO;

        let start_block = |block: u32, lapse: u32| {
            #[cfg(not(fuzzing))]
            println!("\ninitializing block {}", block + lapse);

            for b in (block)..(block + lapse) {
                let current_timestamp = INITIAL_TIMESTAMP + u64::from(b) * SLOT_DURATION;
                let pre_digest = match current_timestamp {
                    INITIAL_TIMESTAMP => Default::default(),
                    _ => Digest {
                        logs: vec![DigestItem::PreRuntime(
                            AURA_ENGINE_ID,
                            Slot::from(current_timestamp / SLOT_DURATION).encode(),
                        )],
                    },
                };

                let prev_header = match block {
                    1 => None,
                    _ => Some(Executive::finalize_block()),
                };

                let parent_header = &Header::new(
                    b + 1,
                    Default::default(),
                    Default::default(),
                    prev_header.clone().map(|x| x.hash()).unwrap_or_default(),
                    pre_digest,
                );
                Executive::initialize_block(parent_header);

                // We apply the timestamp extrinsic for the current block.
                Executive::apply_extrinsic(UncheckedExtrinsic::new_unsigned(
                    RuntimeCall::Timestamp(pallet_timestamp::Call::set {
                        now: current_timestamp,
                    }),
                ))
                .unwrap()
                .unwrap();

                let parachain_validation_data = {
                    use cumulus_primitives_core::relay_chain::HeadData;
                    use cumulus_primitives_core::PersistedValidationData;
                    use cumulus_primitives_parachain_inherent::ParachainInherentData;
                    use cumulus_test_relay_sproof_builder::RelayStateSproofBuilder;

                    let parent_head =
                        HeadData(prev_header.unwrap_or(parent_header.clone()).encode()); // prev_header.encode());//
                    let sproof_builder = RelayStateSproofBuilder {
                        para_id: 100.into(),
                        current_slot: Slot::from(2 * current_timestamp / SLOT_DURATION),
                        included_para_head: Some(parent_head.clone()),
                        ..Default::default()
                    };

                    let (relay_parent_storage_root, relay_chain_state) =
                        sproof_builder.into_state_root_and_proof();
                    let data = ParachainInherentData {
                        validation_data: PersistedValidationData {
                            parent_head,
                            relay_parent_number: b,
                            relay_parent_storage_root,
                            max_pov_size: 1000,
                        },
                        relay_chain_state,
                        downward_messages: Default::default(),
                        horizontal_messages: Default::default(),
                    };
                    cumulus_pallet_parachain_system::Call::set_validation_data { data }
                };

                Executive::apply_extrinsic(UncheckedExtrinsic::new_unsigned(
                    RuntimeCall::ParachainSystem(parachain_validation_data),
                ))
                .unwrap()
                .unwrap();
            }

            // Calls that need to be called before each block starts (init_calls) go here
        };

        externalities.execute_with(|| start_block(current_block, 1));
        current_block += 1;

        for (lapse, origin, extrinsic) in extrinsics {
            // If the lapse is in the range [0, MAX_BLOCK_LAPSE] we finalize the block and initialize
            // a new one.
            if lapse > 0 && lapse < MAX_BLOCK_LAPSE {
                // We update our state variables
                current_weight = Weight::zero();
                elapsed = Duration::ZERO;

                // We start the next block
                externalities.execute_with(|| start_block(current_block, lapse));
                current_block += lapse;
            }

            // We get the current time for timing purposes.
            let now = Instant::now();

            let mut call_weight = Weight::zero();
            // We compute the weight to avoid overweight blocks.
            externalities.execute_with(|| {
                call_weight = extrinsic.get_dispatch_info().weight;
            });

            current_weight = current_weight.saturating_add(call_weight);
            if current_weight.ref_time() >= max_weight.ref_time() {
                #[cfg(not(fuzzing))]
                println!("Skipping because of max weight {max_weight}");
                continue;
            }

            externalities.execute_with(|| {
                let origin_account = endowed_accounts[origin % endowed_accounts.len()].clone();
                #[cfg(not(fuzzing))]
                {
                    println!("\n    origin:     {origin_account:?}");
                    println!("    call:       {extrinsic:?}");
                }
                let _res = extrinsic
                    .clone()
                    .dispatch(RuntimeOrigin::signed(origin_account));
                #[cfg(not(fuzzing))]
                println!("    result:     {_res:?}");

                // Uncomment to print events for debugging purposes
                /*
                #[cfg(not(fuzzing))]
                {
                    let all_events = statemine_runtime::System::events();
                    let events: Vec<_> = all_events.clone().into_iter().skip(already_seen).collect();
                    already_seen = all_events.len();
                    println!("  events:     {:?}\n", events);
                }
                */
            });

            elapsed += now.elapsed();
        }

        #[cfg(not(fuzzing))]
        println!("\n  time spent: {elapsed:?}");
        assert!(
            elapsed.as_secs() <= MAX_TIME_FOR_BLOCK,
            "block execution took too much time"
        );

        // We end the final block
        externalities.execute_with(|| {
            // Finilization
            Executive::finalize_block();
            // Invariants
            #[cfg(not(fuzzing))]
            println!("\ntesting invariants for block {current_block}");
            <AllPalletsWithSystem as TryState<BlockNumber>>::try_state(
                current_block,
                TryStateSelect::All,
            )
            .unwrap();
        });

        // After execution of all blocks.
        externalities.execute_with(|| {
            // We keep track of the sum of balance of accounts
            let mut counted_free = 0;
            let mut counted_reserved = 0;
            let mut _counted_frozen = 0;

            for acc in frame_system::Account::<Runtime>::iter() {
                // Check that the consumer/provider state is valid.
                let acc_consumers = acc.1.consumers;
                let acc_providers = acc.1.providers;
                assert!(!(acc_consumers > 0 && acc_providers == 0), "Invalid state");

                // Increment our balance counts
                counted_free += acc.1.data.free;
                counted_reserved += acc.1.data.reserved;
                _counted_frozen += acc.1.data.frozen;
            }

            let total_issuance = pallet_balances::TotalIssuance::<Runtime>::get();
            let counted_issuance = counted_free + counted_reserved;
            // The reason we do not simply use `!=` here is that some balance might be transfered to another chain via XCM.
            // If we find some kind of workaround for this, we could replace `<` by `!=` here and make the check stronger.
            assert!(
                total_issuance <= counted_issuance,
                "Inconsistent total issuance: {total_issuance} but counted {counted_issuance}"
            );

            #[cfg(not(fuzzing))]
            println!("running integrity tests");
            // We run all developer-defined integrity tests
            <AllPalletsWithSystem as IntegrityTest>::integrity_test();
        });
    });
}<|MERGE_RESOLUTION|>--- conflicted
+++ resolved
@@ -133,15 +133,8 @@
                 let origin: usize = u16::from_ne_bytes(data[4..6].try_into().unwrap()) as usize;
                 let mut encoded_extrinsic: &[u8] = &data[6..];
 
-<<<<<<< HEAD
                 match DecodeLimit::decode_with_depth_limit(MAX_DECODE_LIMIT, &mut encoded_extrinsic)
                 {
-=======
-                match DecodeLimit::decode_with_depth_limit(
-                    MAX_DECODE_LIMIT,
-                    &mut encoded_extrinsic,
-                ) {
->>>>>>> 8d45d996
                     Ok(decoded_extrinsic) => Some((lapse, origin, decoded_extrinsic)),
                     Err(_) => None,
                 }
@@ -326,7 +319,6 @@
             // We keep track of the sum of balance of accounts
             let mut counted_free = 0;
             let mut counted_reserved = 0;
-            let mut _counted_frozen = 0;
 
             for acc in frame_system::Account::<Runtime>::iter() {
                 // Check that the consumer/provider state is valid.
@@ -337,7 +329,6 @@
                 // Increment our balance counts
                 counted_free += acc.1.data.free;
                 counted_reserved += acc.1.data.reserved;
-                _counted_frozen += acc.1.data.frozen;
             }
 
             let total_issuance = pallet_balances::TotalIssuance::<Runtime>::get();
